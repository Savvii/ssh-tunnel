<?php

/**
 * Partly inspired on https://github.com/stechstudio/laravel-ssh-tunnel/blob/master/src/Jobs/CreateTunnel.php
 */

declare(strict_types=1);

namespace Savvii\SshTunnel;

use InvalidArgumentException;
use ErrorException;

class SshTunnel
{
    /**
     * Port of the local side of the tunnel, can be automatically assigned.
     * You can find the local address in $localAddress.
     * @var int
     */
    public int $localPort;

    /**
     * The command for creating the tunnel
     * @var array<string>
     */
    protected array $sshCommand;

    /**
     * The command for creating a tunnel with nohup
     * @var string
     */
    protected string $nohupSshCommand;

    /**
     * Command for checking if the tunnel is open
     * @var string
     */
    protected string $verifyCommand;

    /**
     * The command for destroying the SSH tunnel
     * @var string
     */
    protected string $destroyCommand;

    /**
     * The command for checking local ports in use
     * @var string
     */
    protected string $lsofCommand;

    /**
     * This number is used to auto-assign local port numbers
     * @var int
     */
    protected static int $assignPort = 2049;

    /**
<<<<<<< HEAD
=======
     * The SSH process opened using proc_open
     * @var array<resource|array<resource>>
     */
    protected array $sshProcess;

    /**
>>>>>>> e67de832
     * Constructor
     *
     * @param string $sshUsername
     * @param string $sshHost Can be a hostname or an IP address.
     * @param int $sshPort 22 by default
     * @param string $localAddress Address of the local side of the tunnel, 127.0.0.1 by default
     * @param int $localPort Port of the local side of the tunnel, leave empty to auto-assign.
     * @param string $bindHost Hostname or IP of the remote side of the tunnel. This can also be another server which
     *                         is reachable from inside the SSH Host. 127.0.0.1 by default (localhost on the SSH Host).
     * @param int $bindPort Port of the remote side of the tunnel, 3306 by default.
     * @param string $identityFile A file containing your private key. Empty by default.
     * @param int $waitMs Milliseconds to wait after connecting, 1000000 = 1 second by default.
     * @param int $tries Number of attempts to verify connection.
     * @param array<string> $sshOptions Extra SSH options, empty by default.
     * @param bool $autoConnect If true (default) the SSH tunnel will be connected on creation of this object.
     * @param bool $autoDisconnect If true (default) the SSH tunnel will be removed when this object is destroyed.
     * @param string $sshPath Path to 'ssh' binary.
<<<<<<< HEAD
     * @param string $nohupPath Path to 'nohup' binary.
     * @param string $lsofPath Path to 'lsof' binary, used to check if local port is available. Can be empty.
     * @param string $ncPath Path to 'nc' binary, used to verify the SSH tunnel is working. Can be empty.
     * @param string $pkillPath Path to 'pkill' binary, used to terminate the SSH connection. Can be empty.
=======
     * @param string $lsofPath Path to 'lsof' binary, used to check if local port is available. Can be empty.
     * @param string $ncPath Path to 'nc' binary, used to verify the SSH tunnel is working. Can be empty.
>>>>>>> e67de832
     * @throws \ErrorException
     * @throws \InvalidArgumentException
     */
    public function __construct(
        string $sshUsername,
        string $sshHost,
        int $sshPort = 22,
        public string $localAddress = '127.0.0.1',
        int $localPort = 0,
        string $bindHost = '127.0.0.1',
        int $bindPort = 3306,
        string $identityFile = '',
        protected int $waitMs = 1000000,
        protected int $tries = 10,
        array $sshOptions = ['-q'],
        bool $autoConnect = true,
        protected bool $autoDisconnect = true,
        string $sshPath = 'ssh',
        string $nohupPath = 'nohup',
        string $lsofPath = 'lsof',
<<<<<<< HEAD
        string $ncPath = 'nc',
        string $pkillPath = 'pkill'
=======
        string $ncPath = 'nc'
>>>>>>> e67de832
    ) {
        if (!empty($lsofPath)) {
            $this->lsofCommand = sprintf(
                '%s -P -n -i :%%d',
                escapeshellcmd($lsofPath)
            );
        }

        $this->localPort = $localPort;
        if (empty($this->localPort)) {
            do {
                $this->localPort = self::$assignPort++;
            } while ($this->localPort <= 65535 and false === $this->isLocalPortAvailable());
        }

        if (!empty($identityFile)) {
            $sshOptions = array_merge(
                $sshOptions,
                [
                    '-i',
                    $identityFile
                ]
            );
        }
<<<<<<< HEAD
        $this->sshCommand = sprintf(
            '%s %s -N -L %d:%s:%d -p %d %s@%s',
            escapeshellcmd($sshPath),
            $sshOptions,
            $this->localPort,
            escapeshellarg($bindHost),
            $bindPort,
            $sshPort,
            escapeshellarg($sshUsername),
            escapeshellarg($sshHost)
        );

        $this->nohupSshCommand = sprintf(
            '%s %s >> %s 2>&1 &',
            escapeshellcmd($nohupPath),
            $this->sshCommand,
            escapeshellarg($logPath)
=======
        $this->sshCommand = array_merge(
            [
                $sshPath
            ],
            $sshOptions,
            [
                '-N',
                '-L',
                $this->localPort . ':' . $bindHost . ':' . $bindPort,
                '-p',
                $sshPort,
                $sshUsername . '@' . $sshHost
            ]
>>>>>>> e67de832
        );

        if (!empty($ncPath)) {
            $this->verifyCommand = sprintf(
<<<<<<< HEAD
                '%s -vz %s %d >> %s 2>&1',
                escapeshellcmd($ncPath),
                escapeshellarg($localAddress),
                $this->localPort,
                escapeshellarg($logPath)
            );
        }

        if (empty($pkillPath) && $this->autoDisconnect) {
            throw new InvalidArgumentException("You can't use autoDisconnect without pkillPath.");
        }

        if (!empty($pkillPath)) {
            $psCommand = $this->sshCommand;
            // Replace multiple spaces by one
            $psCommand = preg_replace('/\s{2,}/', ' ', $psCommand);
            // Remove quotes
            $psCommand = str_replace("'", '', $psCommand);
            $this->destroyCommand = sprintf(
                '%s -f %s >> %s 2>&1',
                escapeshellcmd($pkillPath),
                escapeshellarg($psCommand),
                escapeshellarg($logPath)
=======
                '%s -vz %s %d',
                escapeshellcmd($ncPath),
                escapeshellarg($localAddress),
                $this->localPort
>>>>>>> e67de832
            );
        }

        if ($autoConnect) {
            $this->connect();
        }
    }

    /**
     * Destructor. Disconnects SSH Tunnel.
     */
    public function __destruct()
    {
        if ($this->autoDisconnect) {
            $this->disconnect();
        }
    }

    /**
     * Check if the local port is available.
     * @return ?bool Null when there is no method to verify.
     */
    public function isLocalPortAvailable(): ?bool
    {
        if (empty($this->lsofCommand)) {
            return null;
        }
        return (1 === $this->runCommand(sprintf($this->lsofCommand, $this->localPort)));
    }

    /**
     * Connect SSH tunnel.
     * @return bool
     * @throws \ErrorException
     */
    public function connect(): bool
    {
        // Verify first. If there is already a working tunnel that's OK.
        if (true === $this->verifyTunnel()) {
            return true;
        }

        if (false === $this->isLocalPortAvailable()) {
<<<<<<< HEAD
            throw new ErrorException(
                sprintf(
                    "Local port %d is not available.\nVerified with: %s",
                    $this->localPort,
                    sprintf($this->lsofCommand, $this->localPort)
                )
            );
        }

        if (0 !== $this->runCommand($this->nohupSshCommand)) {
            throw new ErrorException(
                sprintf(
                    "Could Not Create SSH Tunnel.\nCommand: %s",
                    $this->nohupSshCommand
                )
            );
        }

=======
            throw new ErrorException(
                sprintf(
                    "Local port %d is not available.\nVerified with: %s",
                    $this->localPort,
                    sprintf($this->lsofCommand, $this->localPort)
                )
            );
        }

        $this->sshProcess = $this->openProcess($this->sshCommand);

>>>>>>> e67de832
        // Ensure we wait long enough for it to actually connect.
        usleep($this->waitMs);

        for ($i = 0; $i < $this->tries; $i++) {
            if (false !== $this->verifyTunnel()) {
                return true;
            }
            // Wait a bit until next iteration
            usleep($this->waitMs);
        }

        throw new ErrorException(
            sprintf(
<<<<<<< HEAD
                "SSH tunnel not working.\nCreated with: %s\nVerified with: %s",
                $this->nohupSshCommand,
=======
                "SSH tunnel is not working.\nCreated with: %s\nVerified with: %s",
                implode(' ', $this->sshCommand),
>>>>>>> e67de832
                $this->verifyCommand
            )
        );
    }

    /**
     * Disconnect SSH tunnel.
     * @return bool True if successful.
     */
    public function disconnect(): bool
    {
<<<<<<< HEAD
        if (empty($this->destroyCommand)) {
            return false;
=======
        if (!empty($this->sshProcess['proc'])) {
            $this->closeProcess($this->sshProcess, true);
            return true;
>>>>>>> e67de832
        }
        return (0 === $this->runCommand($this->destroyCommand));
    }

    /**
     * Verifies whether the tunnel is active or not.
     * @return ?bool Null when there is no method to verify.
     */
    public function verifyTunnel(): ?bool
    {
        if (empty($this->verifyCommand)) {
            return null;
        }
        return (0 === $this->runCommand($this->verifyCommand, [2 => ['file', '/dev/null', 'w']]));
    }

    /**
<<<<<<< HEAD
=======
     * @param string|array<string> $command
     * @param array<resource|array<string>> $descriptorSpec
     * @return array<resource|array<resource>>
     * @throws \ErrorException
     */
    protected function openProcess(
        string | array $command,
        array $descriptorSpec = []
    ): array {
        $result = [
            'pipes' => []
        ];
        $result['proc'] = proc_open(
            $command,
            $descriptorSpec,
            $result['pipes']
        );
        if (!is_resource($result['proc'])) {
            throw new ErrorException(sprintf("Error executing command: %s", $command));
        }
        $procStatus = proc_get_status($result['proc']);
        if (!$procStatus['running'] || !$procStatus['pid']) {
            throw new ErrorException(sprintf("Process is not running. Command: %s", $command));
        }
        return $result;
    }

    /**
     * Close a process opened by openProcess()
     * @param array<resource|array<resource>> $process
     * @param bool $kill
     * @return int
     */
    protected function closeProcess(array $process, bool $kill = false): int
    {
        foreach ($process['pipes'] as $pipe) {
            fclose($pipe);
        }
        if ($kill) {
            proc_terminate($process['proc']);
            proc_terminate($process['proc'], 9);
        }
        return proc_close($process['proc']);
    }

    /**
>>>>>>> e67de832
     * Runs a command, returns exit code.
     * @param string $command
     * @param array<resource|array<string>> $descriptorSpec
     * @return int 0 means Success.
     */
<<<<<<< HEAD
    protected function runCommand(string $command): int
    {
        $output = [];
        $exitCode = 1;
        exec($command, $output, $exitCode);
        return $exitCode;
=======
    protected function runCommand(
        string $command,
        array $descriptorSpec = []
    ): int {
        return $this->closeProcess($this->openProcess($command, $descriptorSpec));
>>>>>>> e67de832
    }
}<|MERGE_RESOLUTION|>--- conflicted
+++ resolved
@@ -8,7 +8,6 @@
 
 namespace Savvii\SshTunnel;
 
-use InvalidArgumentException;
 use ErrorException;
 
 class SshTunnel
@@ -27,24 +26,12 @@
     protected array $sshCommand;
 
     /**
-     * The command for creating a tunnel with nohup
-     * @var string
-     */
-    protected string $nohupSshCommand;
-
-    /**
      * Command for checking if the tunnel is open
      * @var string
      */
     protected string $verifyCommand;
 
     /**
-     * The command for destroying the SSH tunnel
-     * @var string
-     */
-    protected string $destroyCommand;
-
-    /**
      * The command for checking local ports in use
      * @var string
      */
@@ -57,15 +44,12 @@
     protected static int $assignPort = 2049;
 
     /**
-<<<<<<< HEAD
-=======
      * The SSH process opened using proc_open
      * @var array<resource|array<resource>>
      */
     protected array $sshProcess;
 
     /**
->>>>>>> e67de832
      * Constructor
      *
      * @param string $sshUsername
@@ -83,17 +67,9 @@
      * @param bool $autoConnect If true (default) the SSH tunnel will be connected on creation of this object.
      * @param bool $autoDisconnect If true (default) the SSH tunnel will be removed when this object is destroyed.
      * @param string $sshPath Path to 'ssh' binary.
-<<<<<<< HEAD
-     * @param string $nohupPath Path to 'nohup' binary.
      * @param string $lsofPath Path to 'lsof' binary, used to check if local port is available. Can be empty.
      * @param string $ncPath Path to 'nc' binary, used to verify the SSH tunnel is working. Can be empty.
-     * @param string $pkillPath Path to 'pkill' binary, used to terminate the SSH connection. Can be empty.
-=======
-     * @param string $lsofPath Path to 'lsof' binary, used to check if local port is available. Can be empty.
-     * @param string $ncPath Path to 'nc' binary, used to verify the SSH tunnel is working. Can be empty.
->>>>>>> e67de832
-     * @throws \ErrorException
-     * @throws \InvalidArgumentException
+     * @throws \ErrorException
      */
     public function __construct(
         string $sshUsername,
@@ -110,14 +86,8 @@
         bool $autoConnect = true,
         protected bool $autoDisconnect = true,
         string $sshPath = 'ssh',
-        string $nohupPath = 'nohup',
         string $lsofPath = 'lsof',
-<<<<<<< HEAD
-        string $ncPath = 'nc',
-        string $pkillPath = 'pkill'
-=======
         string $ncPath = 'nc'
->>>>>>> e67de832
     ) {
         if (!empty($lsofPath)) {
             $this->lsofCommand = sprintf(
@@ -142,25 +112,6 @@
                 ]
             );
         }
-<<<<<<< HEAD
-        $this->sshCommand = sprintf(
-            '%s %s -N -L %d:%s:%d -p %d %s@%s',
-            escapeshellcmd($sshPath),
-            $sshOptions,
-            $this->localPort,
-            escapeshellarg($bindHost),
-            $bindPort,
-            $sshPort,
-            escapeshellarg($sshUsername),
-            escapeshellarg($sshHost)
-        );
-
-        $this->nohupSshCommand = sprintf(
-            '%s %s >> %s 2>&1 &',
-            escapeshellcmd($nohupPath),
-            $this->sshCommand,
-            escapeshellarg($logPath)
-=======
         $this->sshCommand = array_merge(
             [
                 $sshPath
@@ -174,41 +125,14 @@
                 $sshPort,
                 $sshUsername . '@' . $sshHost
             ]
->>>>>>> e67de832
         );
 
         if (!empty($ncPath)) {
             $this->verifyCommand = sprintf(
-<<<<<<< HEAD
-                '%s -vz %s %d >> %s 2>&1',
-                escapeshellcmd($ncPath),
-                escapeshellarg($localAddress),
-                $this->localPort,
-                escapeshellarg($logPath)
-            );
-        }
-
-        if (empty($pkillPath) && $this->autoDisconnect) {
-            throw new InvalidArgumentException("You can't use autoDisconnect without pkillPath.");
-        }
-
-        if (!empty($pkillPath)) {
-            $psCommand = $this->sshCommand;
-            // Replace multiple spaces by one
-            $psCommand = preg_replace('/\s{2,}/', ' ', $psCommand);
-            // Remove quotes
-            $psCommand = str_replace("'", '', $psCommand);
-            $this->destroyCommand = sprintf(
-                '%s -f %s >> %s 2>&1',
-                escapeshellcmd($pkillPath),
-                escapeshellarg($psCommand),
-                escapeshellarg($logPath)
-=======
                 '%s -vz %s %d',
                 escapeshellcmd($ncPath),
                 escapeshellarg($localAddress),
                 $this->localPort
->>>>>>> e67de832
             );
         }
 
@@ -230,6 +154,7 @@
     /**
      * Check if the local port is available.
      * @return ?bool Null when there is no method to verify.
+     * @throws \ErrorException
      */
     public function isLocalPortAvailable(): ?bool
     {
@@ -252,7 +177,6 @@
         }
 
         if (false === $this->isLocalPortAvailable()) {
-<<<<<<< HEAD
             throw new ErrorException(
                 sprintf(
                     "Local port %d is not available.\nVerified with: %s",
@@ -262,28 +186,8 @@
             );
         }
 
-        if (0 !== $this->runCommand($this->nohupSshCommand)) {
-            throw new ErrorException(
-                sprintf(
-                    "Could Not Create SSH Tunnel.\nCommand: %s",
-                    $this->nohupSshCommand
-                )
-            );
-        }
-
-=======
-            throw new ErrorException(
-                sprintf(
-                    "Local port %d is not available.\nVerified with: %s",
-                    $this->localPort,
-                    sprintf($this->lsofCommand, $this->localPort)
-                )
-            );
-        }
-
         $this->sshProcess = $this->openProcess($this->sshCommand);
 
->>>>>>> e67de832
         // Ensure we wait long enough for it to actually connect.
         usleep($this->waitMs);
 
@@ -297,13 +201,8 @@
 
         throw new ErrorException(
             sprintf(
-<<<<<<< HEAD
-                "SSH tunnel not working.\nCreated with: %s\nVerified with: %s",
-                $this->nohupSshCommand,
-=======
                 "SSH tunnel is not working.\nCreated with: %s\nVerified with: %s",
                 implode(' ', $this->sshCommand),
->>>>>>> e67de832
                 $this->verifyCommand
             )
         );
@@ -315,21 +214,17 @@
      */
     public function disconnect(): bool
     {
-<<<<<<< HEAD
-        if (empty($this->destroyCommand)) {
-            return false;
-=======
         if (!empty($this->sshProcess['proc'])) {
             $this->closeProcess($this->sshProcess, true);
             return true;
->>>>>>> e67de832
-        }
-        return (0 === $this->runCommand($this->destroyCommand));
+        }
+        return false;
     }
 
     /**
      * Verifies whether the tunnel is active or not.
      * @return ?bool Null when there is no method to verify.
+     * @throws \ErrorException
      */
     public function verifyTunnel(): ?bool
     {
@@ -340,8 +235,6 @@
     }
 
     /**
-<<<<<<< HEAD
-=======
      * @param string|array<string> $command
      * @param array<resource|array<string>> $descriptorSpec
      * @return array<resource|array<resource>>
@@ -388,25 +281,16 @@
     }
 
     /**
->>>>>>> e67de832
      * Runs a command, returns exit code.
      * @param string $command
      * @param array<resource|array<string>> $descriptorSpec
      * @return int 0 means Success.
-     */
-<<<<<<< HEAD
-    protected function runCommand(string $command): int
-    {
-        $output = [];
-        $exitCode = 1;
-        exec($command, $output, $exitCode);
-        return $exitCode;
-=======
+     * @throws \ErrorException
+     */
     protected function runCommand(
         string $command,
         array $descriptorSpec = []
     ): int {
         return $this->closeProcess($this->openProcess($command, $descriptorSpec));
->>>>>>> e67de832
     }
 }