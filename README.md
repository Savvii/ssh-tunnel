[![Code Quality](https://github.com/Savvii/ssh-tunnel/actions/workflows/codeQuality.yml/badge.svg)](https://github.com/Savvii/ssh-tunnel/actions/workflows/codeQuality.yml)

Small library to create a SSH Tunnel
---

Example usage:

```php
use Savvii\SshTunnel\SshTunnel;

$tunnel = new SshTunnel(
    sshUsername: 'myuser',
    sshHost: 'jumpserver.example.com',
    sshPort: 22,
    bindHost: 'remote-db-host.local',
    bindPort: 3306    
);

$db = new PDO(
    sprintf(
        "mysql:host=127.0.0.1;port=%d",
        $tunnel->localPort
    )
);
```

When the PHP script ends or the `SshTunnel` object is destroyed the SSH tunnel is disconnected.

### Warning

When you create the object but let it go out of scope, by default the SSH tunnel will be cleaned up.
This will not work:

```php
function connect(): void
{
    $tunnel = new SshTunnel(...);
}

connect();
// At this point the SSH tunnel is disconnected because $tunnel went out of scope.
```

This will work:

```php
function connect(): void
{
    return new SshTunnel(...);
}

$tunnel = connect();
// At this point the SSH tunnel works.
```

If you are creating the `SshTunnel` object in the constructor of a class, make sure to store it in a class property,
to make it not go out of scope when the constructor is finished.

## Requirements

<<<<<<< HEAD
- PHP 8.0 or greater
- PHP function `exec` enabled
=======
>>>>>>> e67de832
- Linux, MacOS or FreeBSD
- PHP 8.0 or greater
- PHP functions `proc_open`,`proc_close`,`proc_terminate` and `proc_get_status` enabled
- Binary `ssh`
<<<<<<< HEAD
- Binary `pkill`, used by default but can be skipped.
=======
>>>>>>> e67de832
- Binary `lsof`, used by default but can be skipped.
- Binary `nc`, used by default but can be skipped.<|MERGE_RESOLUTION|>--- conflicted
+++ resolved
@@ -58,18 +58,9 @@
 
 ## Requirements
 
-<<<<<<< HEAD
-- PHP 8.0 or greater
-- PHP function `exec` enabled
-=======
->>>>>>> e67de832
 - Linux, MacOS or FreeBSD
 - PHP 8.0 or greater
 - PHP functions `proc_open`,`proc_close`,`proc_terminate` and `proc_get_status` enabled
 - Binary `ssh`
-<<<<<<< HEAD
-- Binary `pkill`, used by default but can be skipped.
-=======
->>>>>>> e67de832
 - Binary `lsof`, used by default but can be skipped.
 - Binary `nc`, used by default but can be skipped.